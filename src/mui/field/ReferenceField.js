import React, { Component } from 'react';
import PropTypes from 'prop-types';
import { connect } from 'react-redux';
import { Link } from 'react-router-dom';
import LinearProgress from 'material-ui/LinearProgress';
import get from 'lodash.get';
import { crudGetManyAccumulate as crudGetManyAccumulateAction } from '../../actions/accumulateActions';
import linkToRecord from '../../util/linkToRecord';

/**
 * Fetch reference record, and delegate rendering to child component.
 *
 * The reference prop sould be the name of one of the <Resource> components
 * added as <Admin> child.
 *
 * @example
 * <ReferenceField label="User" source="userId" reference="users">
 *     <TextField source="name" />
 * </ReferenceField>
 *
 * By default, includes a link to the <Edit> page of the related record
 * (`/users/:userId` in the previous example).
 *
 * Set the linkType prop to "show" to link to the <Show> page instead.
 *
 * @example
 * <ReferenceField label="User" source="userId" reference="users" linkType="show">
 *     <TextField source="name" />
 * </ReferenceField>
 *
 * You can also prevent `<ReferenceField>` from adding link to children by setting
 * `linkType` to false.
 *
 * @example
 * <ReferenceField label="User" source="userId" reference="users" linkType={false}>
 *     <TextField source="name" />
 * </ReferenceField>
 */
export class ReferenceField extends Component {
    componentDidMount() {
<<<<<<< HEAD
        this.props.crudGetManyAccumulate(this.props.reference, [get(this.props.record, this.props.source)]);
=======
        this.fetchReference(this.props);
>>>>>>> bee06c0b
    }

    componentWillReceiveProps(nextProps) {
        if (this.props.record.id !== nextProps.record.id) {
<<<<<<< HEAD
            this.props.crudGetManyAccumulate(nextProps.reference, [get(nextProps.record, nextProps.source)]);
=======
            this.fetchReference(nextProps);
>>>>>>> bee06c0b
        }
    }

    fetchReference(props) {
        const source = get(props.record, props.source);

        if (source !== null && typeof source !== 'undefined') {
            this.props.crudGetOneReference(props.reference, source);
        }
    }
    render() {
        const { record, source, reference, referenceRecord, basePath, allowEmpty, children, elStyle, linkType } = this.props;
        if (React.Children.count(children) !== 1) {
            throw new Error('<ReferenceField> only accepts a single child');
        }
        if (!referenceRecord && !allowEmpty) {
            return <LinearProgress />;
        }
        const rootPath = basePath.split('/').slice(0, -1).join('/');
        const href = linkToRecord(`${rootPath}/${reference}`, get(record, source));
        const child = React.cloneElement(children, {
            record: referenceRecord,
            resource: reference,
            allowEmpty,
            basePath,
            translateChoice: false,
        });
        if (linkType === 'edit' || linkType === true) {
            return <Link style={elStyle} to={href}>{child}</Link>;
        }
        if (linkType === 'show') {
            return <Link style={elStyle} to={`${href}/show`}>{child}</Link>;
        }
        return child;
    }
}

ReferenceField.propTypes = {
    addLabel: PropTypes.bool,
    allowEmpty: PropTypes.bool.isRequired,
    basePath: PropTypes.string.isRequired,
    children: PropTypes.element.isRequired,
    crudGetManyAccumulate: PropTypes.func.isRequired,
    elStyle: PropTypes.object,
    label: PropTypes.string,
    record: PropTypes.object,
    reference: PropTypes.string.isRequired,
    referenceRecord: PropTypes.object,
    source: PropTypes.string.isRequired,
    linkType: PropTypes.oneOfType([
        PropTypes.string,
        PropTypes.bool,
    ]).isRequired,
};

ReferenceField.defaultProps = {
    addLabel: true,
    referenceRecord: null,
    record: {},
    allowEmpty: false,
    linkType: 'edit',
};

function mapStateToProps(state, props) {
    return {
        referenceRecord: state.admin[props.reference].data[get(props.record, props.source)],
    };
}

export default connect(mapStateToProps, {
    crudGetManyAccumulate: crudGetManyAccumulateAction,
})(ReferenceField);<|MERGE_RESOLUTION|>--- conflicted
+++ resolved
@@ -38,30 +38,22 @@
  */
 export class ReferenceField extends Component {
     componentDidMount() {
-<<<<<<< HEAD
-        this.props.crudGetManyAccumulate(this.props.reference, [get(this.props.record, this.props.source)]);
-=======
         this.fetchReference(this.props);
->>>>>>> bee06c0b
     }
 
     componentWillReceiveProps(nextProps) {
         if (this.props.record.id !== nextProps.record.id) {
-<<<<<<< HEAD
-            this.props.crudGetManyAccumulate(nextProps.reference, [get(nextProps.record, nextProps.source)]);
-=======
             this.fetchReference(nextProps);
->>>>>>> bee06c0b
         }
     }
 
     fetchReference(props) {
         const source = get(props.record, props.source);
-
         if (source !== null && typeof source !== 'undefined') {
-            this.props.crudGetOneReference(props.reference, source);
+            this.props.crudGetManyAccumulate(props.reference, [source]);
         }
     }
+
     render() {
         const { record, source, reference, referenceRecord, basePath, allowEmpty, children, elStyle, linkType } = this.props;
         if (React.Children.count(children) !== 1) {
