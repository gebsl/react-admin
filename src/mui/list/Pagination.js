import React, { Component, PropTypes } from 'react';
import pure from 'recompose/pure';
import FlatButton from 'material-ui/FlatButton';
import IconButton from 'material-ui/IconButton';
import ChevronLeft from 'material-ui/svg-icons/navigation/chevron-left';
import ChevronRight from 'material-ui/svg-icons/navigation/chevron-right';
import { Toolbar, ToolbarGroup } from 'material-ui/Toolbar';
import { cyan500 } from 'material-ui/styles/colors'
import compose from 'recompose/compose';
import withWidth from 'material-ui/utils/withWidth';
import translate from '../../i18n/translate';

const styles = {
    button: {
        margin: '10px 0',
    },
    pageInfo: {
        padding: '1.2em',
    },
    mobileToolbar: {
        margin: 'auto',
    },
};

export class Pagination extends Component {
    range() {
        const input = [];
        const { page, perPage, total } = this.props;
        if (isNaN(page)) return input;
        const nbPages = Math.ceil(total / perPage) || 1;

        // display page links around the current page
        if (page > 2) {
            input.push('1');
        }
        if (page === 4) {
            input.push('2');
        }
        if (page > 4) {
            input.push('.');
        }
        if (page > 1) {
            input.push(page - 1);
        }
        input.push(page);
        if (page < nbPages) {
            input.push(page + 1);
        }
        if (page === (nbPages - 3)) {
            input.push(nbPages - 1);
        }
        if (page < (nbPages - 3)) {
            input.push('.');
        }
        if (page < (nbPages - 1)) {
            input.push(nbPages);
        }

        return input;
    }

    getNbPages() {
        return Math.ceil(this.props.total / this.props.perPage) || 1;
    }

    prevPage = (event) => {
        event.stopPropagation();
        if (this.props.page === 1) {
            throw new Error(this.props.translate('aor.navigation.page_out_from_begin'));
        }
        this.props.setPage(this.props.page - 1);
    }

    nextPage = (event) => {
        event.stopPropagation();
        if (this.props.page > this.getNbPages()) {
            throw new Error(this.props.translate('aor.navigation.page_out_from_end'));
        }
        this.props.setPage(this.props.page + 1);
    }

    gotoPage = (event) => {
        event.stopPropagation();
        const page = event.currentTarget.dataset.page;
        if (page < 1 || page > this.getNbPages()) {
            throw new Error(this.props.translate('aor.navigation.page_out_of_boundaries', { page }));
        }
        this.props.setPage(page);
    }

    renderPageNums() {
        return this.range().map((pageNum, index) =>
            (pageNum === '.') ?
                <span key={`hyphen_${index}`} style={{ padding: '1.2em' }}>&hellip;</span> :
<<<<<<< HEAD
                <FlatButton className="page-number" key={pageNum} label={pageNum} data-page={pageNum} onClick={this.gotoPage} primary={pageNum !== this.props.page} style={buttonStyle} />
=======
                <FlatButton key={pageNum} label={pageNum} data-page={pageNum} onClick={this.gotoPage} primary={pageNum !== this.props.page} style={styles.button} />
>>>>>>> 46701383
        );
    }

    render() {
        const { page, perPage, total, translate, width } = this.props;
        if (total === 0) return null;
        const offsetEnd = Math.min(page * perPage, total);
        const offsetBegin = Math.min((page - 1) * perPage + 1, offsetEnd);
        const nbPages = this.getNbPages();

        return width === 1 ? (
            <Toolbar>
                <ToolbarGroup style={styles.mobileToolbar}>
                    {page > 1 &&
                        <IconButton onClick={this.prevPage}>
                            <ChevronLeft color={cyan500} />
                        </IconButton>
                    }
                    <span style={styles.pageInfo}>{translate('aor.navigation.page_range_info', { offsetBegin, offsetEnd, total })}</span>
                    {page !== nbPages &&
                        <IconButton onClick={this.nextPage}>
                            <ChevronRight color={cyan500} />
                        </IconButton>
                    }
                </ToolbarGroup>
            </Toolbar>
        ) : (
            <Toolbar>
                <ToolbarGroup firstChild>
<<<<<<< HEAD
                    <span className="displayed-records" style={{ padding: '1.2em' }}>{ translate('aor.navigation.page_range_info', { offsetBegin, offsetEnd, total }) }</span>
=======
                    <span style={styles.pageInfo}>{translate('aor.navigation.page_range_info', { offsetBegin, offsetEnd, total })}</span>
>>>>>>> 46701383
                </ToolbarGroup>
                {nbPages > 1 &&
                    <ToolbarGroup>
                    {page > 1 &&
<<<<<<< HEAD
                        <FlatButton className="previous-page" primary key="prev" label={translate('aor.navigation.prev')} icon={<ChevronLeft />} onClick={this.prevPage} style={buttonStyle} />
                    }
                    {this.renderPageNums()}
                    {page !== nbPages &&
                        <FlatButton className="next-page" primary key="next" label={translate('aor.navigation.next')} icon={<ChevronRight />} labelPosition="before" onClick={this.nextPage} style={buttonStyle} />
=======
                        <FlatButton primary key="prev" label={translate('aor.navigation.prev')} icon={<ChevronLeft />} onClick={this.prevPage} style={styles.button} />
                    }
                    {this.renderPageNums()}
                    {page !== nbPages &&
                        <FlatButton primary key="next" label={translate('aor.navigation.next')} icon={<ChevronRight />} labelPosition="before" onClick={this.nextPage} style={styles.button} />
>>>>>>> 46701383
                    }
                </ToolbarGroup>
                }
            </Toolbar>
        );
    }
}

Pagination.propTypes = {
    page: PropTypes.number,
    perPage: PropTypes.number,
    total: PropTypes.number,
    setPage: PropTypes.func,
    translate: PropTypes.func.isRequired,
    width: PropTypes.number,
};

const enhance = compose(
    pure,
    translate,
    withWidth(),
);

export default enhance(Pagination);<|MERGE_RESOLUTION|>--- conflicted
+++ resolved
@@ -92,11 +92,7 @@
         return this.range().map((pageNum, index) =>
             (pageNum === '.') ?
                 <span key={`hyphen_${index}`} style={{ padding: '1.2em' }}>&hellip;</span> :
-<<<<<<< HEAD
-                <FlatButton className="page-number" key={pageNum} label={pageNum} data-page={pageNum} onClick={this.gotoPage} primary={pageNum !== this.props.page} style={buttonStyle} />
-=======
-                <FlatButton key={pageNum} label={pageNum} data-page={pageNum} onClick={this.gotoPage} primary={pageNum !== this.props.page} style={styles.button} />
->>>>>>> 46701383
+                <FlatButton className="page-number" key={pageNum} label={pageNum} data-page={pageNum} onClick={this.gotoPage} primary={pageNum !== this.props.page} style={styles.button} />
         );
     }
 
@@ -126,28 +122,16 @@
         ) : (
             <Toolbar>
                 <ToolbarGroup firstChild>
-<<<<<<< HEAD
-                    <span className="displayed-records" style={{ padding: '1.2em' }}>{ translate('aor.navigation.page_range_info', { offsetBegin, offsetEnd, total }) }</span>
-=======
-                    <span style={styles.pageInfo}>{translate('aor.navigation.page_range_info', { offsetBegin, offsetEnd, total })}</span>
->>>>>>> 46701383
+                    <span className="displayed-records" style={styles.pageInfo}>{translate('aor.navigation.page_range_info', { offsetBegin, offsetEnd, total })}</span>
                 </ToolbarGroup>
                 {nbPages > 1 &&
                     <ToolbarGroup>
                     {page > 1 &&
-<<<<<<< HEAD
-                        <FlatButton className="previous-page" primary key="prev" label={translate('aor.navigation.prev')} icon={<ChevronLeft />} onClick={this.prevPage} style={buttonStyle} />
+                        <FlatButton className="previous-page" primary key="prev" label={translate('aor.navigation.prev')} icon={<ChevronLeft />} onClick={this.prevPage} style={styles.button} />
                     }
                     {this.renderPageNums()}
                     {page !== nbPages &&
-                        <FlatButton className="next-page" primary key="next" label={translate('aor.navigation.next')} icon={<ChevronRight />} labelPosition="before" onClick={this.nextPage} style={buttonStyle} />
-=======
-                        <FlatButton primary key="prev" label={translate('aor.navigation.prev')} icon={<ChevronLeft />} onClick={this.prevPage} style={styles.button} />
-                    }
-                    {this.renderPageNums()}
-                    {page !== nbPages &&
-                        <FlatButton primary key="next" label={translate('aor.navigation.next')} icon={<ChevronRight />} labelPosition="before" onClick={this.nextPage} style={styles.button} />
->>>>>>> 46701383
+                        <FlatButton className="next-page" primary key="next" label={translate('aor.navigation.next')} icon={<ChevronRight />} labelPosition="before" onClick={this.nextPage} style={styles.button} />
                     }
                 </ToolbarGroup>
                 }
