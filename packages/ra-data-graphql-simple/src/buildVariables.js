--- conflicted
+++ resolved
@@ -100,36 +100,11 @@
     aorFetchType,
     params
 ) => {
-<<<<<<< HEAD
     let variables = { filter: {} };
     if (params.filter) {
         variables.filter = Object.keys(params.filter).reduce((acc, key) => {
             if (key === 'ids') {
                 return { ...acc, ids: params.filter[key] };
-=======
-    const filter = Object.keys(params.filter).reduce((acc, key) => {
-        if (key === 'ids') {
-            return { ...acc, ids: params.filter[key] };
-        }
-
-        if (typeof params.filter[key] === 'object') {
-            const type = introspectionResults.types.find(
-                t => t.name === `${resource.type.name}Filter`
-            );
-            const filterSome = type.inputFields.find(
-                t => t.name === `${key}_some`
-            );
-
-            if (filterSome) {
-                const filter = Object.keys(params.filter[key]).reduce(
-                    (filter_acc, k) => ({
-                        ...filter_acc,
-                        [`${k}_in`]: params.filter[key][k],
-                    }),
-                    {}
-                );
-                return { ...acc, [`${key}_some`]: filter };
->>>>>>> 7d1ac921
             }
 
             if (typeof params.filter[key] === 'object') {
