--- conflicted
+++ resolved
@@ -32,7 +32,6 @@
         const { dispatch } = renderWithRedux(
             <Resource {...resource} intent="registration" />
         );
-<<<<<<< HEAD
         expect(dispatch).toHaveBeenCalledWith(
             registerResource({
                 name: 'posts',
@@ -43,67 +42,16 @@
                 hasCreate: true,
                 icon: PostIcon,
             })
-=======
-        assert.equal(registerResource.mock.calls.length, 1);
-        assert.deepEqual(registerResource.mock.calls[0][0], {
-            name: 'posts',
-            options: { foo: 'bar' },
-            hasList: true,
-            hasEdit: true,
-            hasShow: true,
-            hasCreate: true,
-            icon: PostIcon,
-        });
-    });
-    it(`unregister its resource from redux on unmount when context is 'registration'`, () => {
-        const wrapper = shallow(
-            <Resource
-                {...resource}
-                context="registration"
-                registerResource={registerResource}
-                unregisterResource={unregisterResource}
-            />
-        );
-        wrapper.unmount();
-        assert.equal(unregisterResource.mock.calls.length, 1);
-        assert.deepEqual(unregisterResource.mock.calls[0][0], 'posts');
-    });
-    it('renders list route if specified', () => {
-        const wrapper = shallow(
-            <Resource
-                {...resource}
-                context="route"
-                match={{ path: 'posts' }}
-                registerResource={registerResource}
-                unregisterResource={unregisterResource}
-            />
->>>>>>> a0f243cf
         );
     });
-<<<<<<< HEAD
     it(`unregister its resource from redux on unmount when context is 'registration'`, () => {
         const { unmount, dispatch } = renderWithRedux(
             <Resource {...resource} intent="registration" />
-=======
-    it('renders create route if specified', () => {
-        const wrapper = shallow(
-            <Resource
-                {...resource}
-                context="route"
-                match={{ path: 'posts' }}
-                registerResource={registerResource}
-                unregisterResource={unregisterResource}
-            />
-        );
-        assert.ok(
-            wrapper.containsMatchingElement(<Route path="posts/create" />)
->>>>>>> a0f243cf
         );
         unmount();
         expect(dispatch).toHaveBeenCalledTimes(2);
         expect(dispatch.mock.calls[1][0]).toEqual(unregisterResource('posts'));
     });
-<<<<<<< HEAD
     it('renders resource routes by default', () => {
         const history = createMemoryHistory();
         const { getByText } = renderWithRedux(
@@ -114,22 +62,11 @@
                         url: '/posts',
                         params: {},
                         isExact: true,
-                        path: '/',
+                        path: '/posts',
                     }}
                 />
             </Router>,
             { admin: { resources: { posts: {} } } }
-=======
-    it('renders edit route if specified', () => {
-        const wrapper = shallow(
-            <Resource
-                {...resource}
-                context="route"
-                match={{ path: 'posts' }}
-                registerResource={registerResource}
-                unregisterResource={unregisterResource}
-            />
->>>>>>> a0f243cf
         );
         history.push('/posts');
         expect(getByText('PostList')).toBeDefined();
@@ -140,7 +77,6 @@
         history.push('/posts/create');
         expect(getByText('PostCreate')).toBeDefined();
     });
-<<<<<<< HEAD
     it('injects permissions to the resource routes', async () => {
         const history = createMemoryHistory();
         const authProvider = {
@@ -169,20 +105,6 @@
                 </Router>
             </AuthContext.Provider>,
             { admin: { resources: { posts: {} } } }
-=======
-    it('renders show route if specified', () => {
-        const wrapper = shallow(
-            <Resource
-                {...resource}
-                context="route"
-                match={{ path: 'posts' }}
-                registerResource={registerResource}
-                unregisterResource={unregisterResource}
-            />
-        );
-        assert.ok(
-            wrapper.containsMatchingElement(<Route path="posts/:id/show" />)
->>>>>>> a0f243cf
         );
         history.push('/posts');
         await wait();
