import React, { useCallback } from 'react';
import PropTypes from 'prop-types';
import classNames from 'classnames';
import InputAdornment from '@material-ui/core/InputAdornment';
import IconButton from '@material-ui/core/IconButton';
import MuiTextField from '@material-ui/core/TextField';
import { makeStyles } from '@material-ui/core/styles';
import ClearIcon from '@material-ui/icons/Clear';
import { useTranslate } from 'ra-core';

<<<<<<< HEAD
const useStyles = makeStyles(
    {
        clearIcon: {
            height: 16,
            width: 0,
        },
        visibleClearIcon: {
            width: 16,
        },
        clearButton: {
            height: 24,
            padding: 0,
            width: 0,
        },
        visibleClearButton: {
            width: 24,
        },
        selectAdornment: {
            position: 'absolute',
            right: 24,
        },
        inputAdornedEnd: {
            paddingRight: 0,
        },
=======
const useStyles = makeStyles({
    clearIcon: {
        height: 16,
        width: 0,
    },
    visibleClearIcon: {
        width: 16,
    },
    clearButton: {
        height: 24,
        width: 24,
        padding: 0,
    },
    selectAdornment: {
        position: 'absolute',
        right: 24,
    },
    inputAdornedEnd: {
        paddingRight: 0,
>>>>>>> 06394123
    },
    { name: 'RaResettableTextField' }
);

const handleMouseDownClearButton = event => {
    event.preventDefault();
};

/**
 * An override of the default Material-UI TextField which is resettable
 */
function ResettableTextField({
    classes: classesOverride,
    clearAlwaysVisible,
    InputProps,
    value,
    resettable,
    disabled,
    variant = 'filled',
    margin = 'dense',
    ...props
}) {
    const classes = useStyles({ classes: classesOverride });
    const translate = useTranslate();

    const { onChange, onFocus, onBlur } = props;
    const handleClickClearButton = useCallback(
        event => {
            event.preventDefault();
            onChange('');
        },
        [onChange]
    );

    const handleFocus = useCallback(
        event => {
            onFocus && onFocus(event);
        },
        [onFocus]
    );

    const handleBlur = useCallback(
        event => {
            onBlur && onBlur(event);
        },
        [onBlur]
    );

    const {
        clearButton,
        clearIcon,
        inputAdornedEnd,
        selectAdornment,
        visibleClearButton,
        visibleClearIcon,
        ...restClasses
    } = classes;

    const { endAdornment, ...InputPropsWithoutEndAdornment } = InputProps || {};

    if (clearAlwaysVisible && endAdornment) {
        throw new Error(
            'ResettableTextField cannot display both an endAdornment and a clear button always visible'
        );
    }

    const getEndAdornment = () => {
        if (!resettable) {
            return endAdornment;
        } else if (!value) {
            if (clearAlwaysVisible) {
                // show clear button, inactive
                return (
                    <InputAdornment
                        position="end"
                        classes={{
                            root: props.select ? selectAdornment : null,
                        }}
                    >
                        <IconButton
                            className={clearButton}
                            aria-label={translate(
                                'ra.action.clear_input_value'
                            )}
                            title={translate('ra.action.clear_input_value')}
                            disableRipple
                            disabled={true}
                        >
                            <ClearIcon
                                className={classNames(
                                    clearIcon,
                                    visibleClearIcon
                                )}
                            />
                        </IconButton>
                    </InputAdornment>
                );
            } else {
                if (endAdornment) {
                    return endAdornment;
                } else {
                    // show spacer
                    return (
                        <InputAdornment
                            position="end"
                            classes={{
                                root: props.select ? selectAdornment : null,
                            }}
                        >
                            <span className={clearButton}>&nbsp;</span>
                        </InputAdornment>
                    );
                }
            }
        } else {
            // show clear
            return (
                <InputAdornment
                    position="end"
                    classes={{
                        root: props.select ? selectAdornment : null,
                    }}
                >
                    <IconButton
                        className={clearButton}
                        aria-label={translate('ra.action.clear_input_value')}
                        title={translate('ra.action.clear_input_value')}
                        disableRipple
                        onClick={handleClickClearButton}
                        onMouseDown={handleMouseDownClearButton}
                        disabled={disabled}
                    >
                        <ClearIcon
                            className={classNames(clearIcon, {
                                [visibleClearIcon]: clearAlwaysVisible || value,
                            })}
                        />
                    </IconButton>
                </InputAdornment>
            );
        }
    };

    return (
        <MuiTextField
            classes={restClasses}
            value={value}
            InputProps={{
                classes:
                    props.select && variant === 'filled'
                        ? { adornedEnd: inputAdornedEnd }
                        : {},
                endAdornment: getEndAdornment(),
                ...InputPropsWithoutEndAdornment,
            }}
            disabled={disabled}
            variant={variant}
            margin={margin}
            {...props}
            onFocus={handleFocus}
            onBlur={handleBlur}
        />
    );
}

ResettableTextField.propTypes = {
    classes: PropTypes.object,
    clearAlwaysVisible: PropTypes.bool,
    disabled: PropTypes.bool,
    InputProps: PropTypes.object,
    onBlur: PropTypes.func,
    onChange: PropTypes.func.isRequired,
    onFocus: PropTypes.func,
    resettable: PropTypes.bool,
    value: PropTypes.any.isRequired,
};

export default ResettableTextField;<|MERGE_RESOLUTION|>--- conflicted
+++ resolved
@@ -8,7 +8,6 @@
 import ClearIcon from '@material-ui/icons/Clear';
 import { useTranslate } from 'ra-core';
 
-<<<<<<< HEAD
 const useStyles = makeStyles(
     {
         clearIcon: {
@@ -20,11 +19,8 @@
         },
         clearButton: {
             height: 24,
+            width: 24,
             padding: 0,
-            width: 0,
-        },
-        visibleClearButton: {
-            width: 24,
         },
         selectAdornment: {
             position: 'absolute',
@@ -33,27 +29,6 @@
         inputAdornedEnd: {
             paddingRight: 0,
         },
-=======
-const useStyles = makeStyles({
-    clearIcon: {
-        height: 16,
-        width: 0,
-    },
-    visibleClearIcon: {
-        width: 16,
-    },
-    clearButton: {
-        height: 24,
-        width: 24,
-        padding: 0,
-    },
-    selectAdornment: {
-        position: 'absolute',
-        right: 24,
-    },
-    inputAdornedEnd: {
-        paddingRight: 0,
->>>>>>> 06394123
     },
     { name: 'RaResettableTextField' }
 );
