import React, {
    Children,
    cloneElement,
    Component,
    isValidElement,
} from 'react';
import PropTypes from 'prop-types';
import compose from 'recompose/compose';
import { CSSTransition, TransitionGroup } from 'react-transition-group';
import get from 'lodash/get';
import Typography from '@material-ui/core/Typography';
import Button from '@material-ui/core/Button';
import FormHelperText from '@material-ui/core/FormHelperText';
import { withStyles, createStyles } from '@material-ui/core/styles';
import CloseIcon from '@material-ui/icons/RemoveCircleOutline';
import AddIcon from '@material-ui/icons/AddCircleOutline';
import { translate } from 'ra-core';
import classNames from 'classnames';

import FormInput from '../form/FormInput';

const styles = theme =>
    createStyles({
        root: {
            padding: 0,
            marginBottom: 0,
            '& > li:last-child': {
                borderBottom: 'none',
            },
        },
        line: {
            display: 'flex',
            listStyleType: 'none',
            borderBottom: `solid 1px ${theme.palette.divider}`,
            [theme.breakpoints.down('xs')]: { display: 'block' },
            '&.fade-enter': {
                opacity: 0.01,
                transform: 'translateX(100vw)',
            },
            '&.fade-enter-active': {
                opacity: 1,
                transform: 'translateX(0)',
                transition: 'all 500ms ease-in',
            },
            '&.fade-exit': {
                opacity: 1,
                transform: 'translateX(0)',
            },
            '&.fade-exit-active': {
                opacity: 0.01,
                transform: 'translateX(100vw)',
                transition: 'all 500ms ease-in',
            },
        },
        index: {
            width: '3em',
            paddingTop: '1em',
            [theme.breakpoints.down('sm')]: { display: 'none' },
        },
        form: { flex: 2 },
        action: {
            paddingTop: '0.5em',
        },
        leftIcon: {
            marginRight: theme.spacing(1),
        },
    });

export class SimpleFormIterator extends Component {
    constructor(props) {
        super(props);
        // we need a unique id for each field for a proper enter/exit animation
        // but redux-form doesn't provide one (cf https://github.com/erikras/redux-form/issues/2735)
        // so we keep an internal map between the field position and an auto-increment id
        this.nextId = props.fields.length
            ? props.fields.length
            : props.defaultValue
            ? props.defaultValue.length
            : 0;

        // We check whether we have a defaultValue (which must be an array) before checking
        // the fields prop which will always be empty for a new record.
        // Without it, our ids wouldn't match the default value and we would get key warnings
        // on the CssTransition element inside our render method
        this.ids = this.nextId > 0 ? Array.from(Array(this.nextId).keys()) : [];
    }

    removeField = index => () => {
        const { fields } = this.props;
        this.ids.splice(index, 1);
        fields.remove(index);
    };

    // Returns a boolean to indicate whether to disable the remove button for certain fields.
    // If disableRemove is a function, then call the function with the current record to
    // determining if the button should be disabled. Otherwise, use a boolean property that
    // enables or disables the button for all of the fields.
    disableRemoveField = (record, disableRemove) => {
        if (typeof disableRemove === 'boolean') {
            return disableRemove;
        }
        return disableRemove && disableRemove(record);
    };

    addField = () => {
        const { fields } = this.props;
        this.ids.push(this.nextId++);
        fields.push({});
    };

    render() {
        const {
            basePath,
            classes = {},
            children,
            fields,
            meta: { error, submitFailed },
            record,
            resource,
            source,
            translate,
            disableAdd,
            disableRemove,
<<<<<<< HEAD
            TransitionProps,
=======
            variant,
            margin,
>>>>>>> f62f8016
        } = this.props;
        const records = get(record, source);
        return fields ? (
            <ul className={classes.root}>
                {submitFailed && error && (
                    <FormHelperText error>{error}</FormHelperText>
                )}
                <TransitionGroup>
                    {fields.map((member, index) => (
                        <CSSTransition
                            key={this.ids[index]}
                            timeout={500}
                            classNames="fade"
                            {...TransitionProps}
                        >
                            <li className={classes.line}>
                                <Typography
                                    variant="body1"
                                    className={classes.index}
                                >
                                    {index + 1}
                                </Typography>
                                <section className={classes.form}>
                                    {Children.map(children, (input, index2) =>
                                        isValidElement(input) ? (
                                            <FormInput
                                                basePath={
                                                    input.props.basePath ||
                                                    basePath
                                                }
                                                input={cloneElement(input, {
                                                    source: input.props.source
                                                        ? `${member}.${
                                                              input.props.source
                                                          }`
                                                        : member,
                                                    index: input.props.source
                                                        ? undefined
                                                        : index2,
                                                    label:
                                                        input.props.label ||
                                                        input.props.source,
                                                })}
                                                record={
                                                    (records &&
                                                        records[index]) ||
                                                    {}
                                                }
                                                resource={resource}
                                                variant={variant}
                                                margin={margin}
                                            />
                                        ) : null
                                    )}
                                </section>
                                {!this.disableRemoveField(
                                    (records && records[index]) || {},
                                    disableRemove
                                ) && (
                                    <span className={classes.action}>
                                        <Button
                                            className={classNames(
                                                'button-remove',
                                                `button-remove-${source}-${index}`
                                            )}
                                            size="small"
                                            onClick={this.removeField(index)}
                                        >
                                            <CloseIcon
                                                className={classes.leftIcon}
                                            />
                                            {translate('ra.action.remove')}
                                        </Button>
                                    </span>
                                )}
                            </li>
                        </CSSTransition>
                    ))}
                </TransitionGroup>
                {!disableAdd && (
                    <li className={classes.line}>
                        <span className={classes.action}>
                            <Button
                                className={classNames(
                                    'button-add',
                                    `button-add-${source}`
                                )}
                                size="small"
                                onClick={this.addField}
                            >
                                <AddIcon className={classes.leftIcon} />
                                {translate('ra.action.add')}
                            </Button>
                        </span>
                    </li>
                )}
            </ul>
        ) : null;
    }
}

SimpleFormIterator.defaultProps = {
    disableAdd: false,
    disableRemove: false,
};

SimpleFormIterator.propTypes = {
    defaultValue: PropTypes.any,
    basePath: PropTypes.string,
    children: PropTypes.node,
    classes: PropTypes.object,
    className: PropTypes.string,
    fields: PropTypes.object,
    meta: PropTypes.object,
    record: PropTypes.object,
    source: PropTypes.string,
    resource: PropTypes.string,
    translate: PropTypes.func,
    disableAdd: PropTypes.bool,
    disableRemove: PropTypes.oneOfType([PropTypes.func, PropTypes.bool]),
    TransitionProps: PropTypes.shape({}),
};

export default compose(
    translate,
    withStyles(styles)
)(SimpleFormIterator);<|MERGE_RESOLUTION|>--- conflicted
+++ resolved
@@ -121,12 +121,9 @@
             translate,
             disableAdd,
             disableRemove,
-<<<<<<< HEAD
-            TransitionProps,
-=======
             variant,
             margin,
->>>>>>> f62f8016
+            TransitionProps,
         } = this.props;
         const records = get(record, source);
         return fields ? (
