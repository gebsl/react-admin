--- conflicted
+++ resolved
@@ -172,7 +172,6 @@
         });
     });
 
-<<<<<<< HEAD
     describe('rowClick', () => {
         it('should accept a function', () => {
             cy.contains(
@@ -223,7 +222,7 @@
             );
         });
     });
-=======
+
     describe("Sorting", () => {
         it('should display a sort arrow when clicking on a sortable column header', () => {
             ListPagePosts.toggleColumnSort('id');
@@ -248,5 +247,4 @@
             cy.get(ListPagePosts.elements.svg('tags.name', '[class*=iconDirectionDesc]')).should('exist');
         });
     })
->>>>>>> 7bcf6cb7
 });