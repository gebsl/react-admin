---
layout: default
title: "The Create and Edit Views"
---

# The Create and Edit Views

The Create and Edit views both display a form, initialized with an empty record (for the Create view) or with a record fetched from the API (for the Edit view). The `<Create>` and `<Edit>` components then delegate the actual rendering of the form to a form component - usually `<SimpleForm>`. This form component uses its children ([`<Input>`](./Inputs.md) components) to render each form input.

![post creation form](./img/create-view.png)

![post edition form](./img/edit-view.png)

## The `<Create>` and `<Edit>` components

The `<Create>` and `<Edit>` components render the page title and actions, and fetch the record from the data provider. They are not responsible for rendering the actual form - that's the job of their child component (usually `<SimpleForm>`), to which they pass the `record` as prop.

Here are all the props accepted by the `<Create>` and `<Edit>` components:

* [`title`](#page-title)
* [`actions`](#actions)

Here is the minimal code necessary to display a form to create and edit comments:

{% raw %}
```jsx
// in src/App.js
import React from 'react';
import { Admin, Resource } from 'react-admin';
import jsonServerProvider from 'ra-data-json-server';

import { PostCreate, PostEdit } from './posts';

const App = () => (
    <Admin dataProvider={jsonServerProvider('http://jsonplaceholder.typicode.com')}>
        <Resource name="posts" create={PostCreate} edit={PostEdit} />
    </Admin>
);

export default App;

// in src/posts.js
import React from 'react';
import { Create, Edit, SimpleForm, DisabledInput, TextInput, DateInput, LongTextInput, ReferenceManyField, Datagrid, TextField, DateField, EditButton } from 'react-admin';
import RichTextInput from 'ra-input-rich-text';

export const PostCreate = (props) => (
    <Create {...props}>
        <SimpleForm>
            <TextInput source="title" />
            <TextInput source="teaser" options={{ multiLine: true }} />
            <RichTextInput source="body" />
            <DateInput label="Publication date" source="published_at" defaultValue={new Date()} />
        </SimpleForm>
    </Create>
);

export const PostEdit = (props) => (
    <Edit title={<PostTitle />} {...props}>
        <SimpleForm>
            <DisabledInput label="Id" source="id" />
            <TextInput source="title" validate={required()} />
            <LongTextInput source="teaser" validate={required()} />
            <RichTextInput source="body" validate={required()} />
            <DateInput label="Publication date" source="published_at" />
            <ReferenceManyField label="Comments" reference="comments" target="post_id">
                <Datagrid>
                    <TextField source="body" />
                    <DateField source="created_at" />
                    <EditButton />
                </Datagrid>
            </ReferenceManyField>
        </SimpleForm>
    </Edit>
);
```
{% endraw %}

That's enough to display the post edit form:

![post edition form](./img/post-edition.png)

**Tip**: You might find it cumbersome to repeat the same input components for both the `<Create>` and the `<Edit>` view. In practice, these two views almost never have exactly the same form inputs. For instance, in the previous snippet, the `<Edit>` views shows related comments to the current post, which makes no sense for a new post. Having two separate sets of input components for the two views is therefore a deliberate choice. However, if you have the same set of input components, export them as a custom Form component to avoid repetition.

 `<Create>` accepts a `record` prop, to initialize the form based on an value object.

### Page Title

By default, the title for the Create view is "Create [resource_name]", and the title for the Edit view is "Edit [resource_name] #[record_id]".

You can customize this title by specifying a custom `title` prop:

```jsx
export const PostEdit = (props) => (
    <Edit title="Post edition" {...props}>
        ...
    </Edit>
);
```

More interestingly, you can pass a component as `title`. React-admin clones this component and, in the `<EditView>`, injects the current `record`. This allows to customize the title according to the current record:

```jsx
const PostTitle = ({ record }) => {
    return <span>Post {record ? `"${record.title}"` : ''}</span>;
};
export const PostEdit = (props) => (
    <Edit title={<PostTitle />} {...props}>
        ...
    </Edit>
);
```

### Actions

You can replace the list of default actions by your own element using the `actions` prop:

```jsx
import Button from '@material-ui/core/Button';
import {
    CardActions,
    ListButton,
    ShowButton,
    DeleteButton,
    RefreshButton,
} from 'react-admin';

const PostEditActions = ({ basePath, data, resource }) => (
    <CardActions>
        <ShowButton basePath={basePath} record={data} />
        <ListButton basePath={basePath} />
        <DeleteButton basePath={basePath} record={data} resource={resource} />
        <RefreshButton />
        {/* Add your custom actions */}
        <Button color="primary" onClick={customAction}>Custom Action</Button>
    </CardActions>
);

export const PostEdit = (props) => (
    <Edit actions={<PostEditActions />} {...props}>
        ...
    </Edit>
);
```

Using a custom `EditActions` component also allow to remove the `<DeleteButton>` if you want to prevent deletions from the admin.

## Prefilling a `<Create>` Record

You may need to prepopulate a record based on another one. For that use case, use the `<CloneButton>` component. It expects a `record` and a `basePath` (usually injected to children of `<Datagrid>`, `<SimpleForm>`, `<SimpleShowLayout>`, etc.), so it's as simple to use as a regulat field or input.

For instance, to allow cloning all the posts from the list:

```jsx
import { List, Datagrid, TextField, CloneButton } from 'react-admin';

const PostList = props => (
    <List {...props}>
        <Datagrid>
            <TextField source="title" />
            <CloneButton />
        </Datagrid>
    </List>
)
```

Alternately, you may need to prepopulate a record based on a *related* record. For instance, in a `PostList` component, you may want to display a button to create a comment related to the current post. Clicking on that button would lead to a `CommentCreate` page where the `post_id` is preset to the id of the Post.

By default, the `<Create>` view starts with an empty `record`. However, if the `location` object (injected by [react-router](https://reacttraining.com/react-router/web/api/location)) contains a `record` in its `state`, the `<Create>` view uses that `record` instead of the empty object. That's how the `<CloneButton>` works behind the hood.

That means that if you want to create a link to a creation form, presetting *some* values, all you have to do is to set the location `state`. React-router provides the `<Link>` component for that:

{% raw %}
```jsx
import Button from '@material-ui/core/Button';
import { Link } from 'react-router-dom';

const CreateRelatedCommentButton = ({ record }) => (
    <Button
        component={Link}
        to={{
            pathname: '/comments/create',
            state: { record: { post_id: record.id } },
        }}
    >
        Write a comment for that post
    </Button>
);

export default PostList = props => (
    <List {...props}>
        <Datagrid>
            ...
            <CreateRelatedCommentButton />
        </Datagrid>
    </List>
)
```
{% endraw %}

**Tip**: To style the button with the main color from the material-ui theme, use the `Link` component from the `react-admin` package rather than the one from `react-router-dom`.

**Tip**: The `<Create>` component also watches the `location.search` (the query string in the URL) in addition to `location.state` (a cross-page message hidden in the router memory). So the `CreateRelatedCommentButton` could, in theory, be written as:

{% raw %}
```jsx
import Button from '@material-ui/core/Button';
import { Link } from 'react-router-dom';

const CreateRelatedCommentButton = ({ record }) => (
    <Button
        component={Link}
        to={{
            pathname: '/comments/create',
            search: '?post_id=' + record.id,
        }}
    >
        Write a comment for that post
    </Button>
);
```
{% endraw %}

However, this will only work if the post ids are typed as strings in the store. That's because the query string `?post_id=123`, once deserialized, reads as `{ post_id: '123' }` and not `{ post_id: 123 }`. Since [the `<SelectInput>` uses srict equality to check the selected option](https://github.com/mui-org/material-ui/issues/12047) comparing the `post_id` `'123'` from the URL with values like `123` in the choices will fail. 

So prefer `location.state` instead of `location.search` when you can, or use custom selection components.

## The `<SimpleForm>` component

The `<SimpleForm>` component receives the `record` as prop from its parent component. It is responsible for rendering the actual form. It is also responsible for validating the form data. Finally, it receives a `handleSubmit` function as prop, to be called with the updated record as argument when the user submits the form.

The `<SimpleForm>` renders its child components line by line (within `<div>` components). It uses `redux-form`.

![post edition form](./img/post-edition.png)

By default the `<SimpleForm>` submits the form when the user presses `ENTER`. If you want
to change this behaviour you can pass `false` for the `submitOnEnter` property, and the user will only be able to submit by pressing the save button. This can be useful e.g. if you have an input widget using `ENTER` for a special function.

Here are all the props accepted by the `<SimpleForm>` component:

* [`defautValue`](#default-values)
* [`validate`](#validation)
* [`submitOnEnter`](#submit-on-enter)
* [`redirect`](#redirection-after-submission)
* [`toolbar`](#toolbar)
* `save`: The function invoked when the form is submitted. This is passed automatically by `react-admin` when the form component is used inside `Create` and `Edit` components.
* `saving`: A boolean indicating whether a save operation is ongoing. This is passed automatically by `react-admin` when the form component is used inside `Create` and `Edit` components.
* `form`: The name of the [`redux-form`](https://redux-form.com/7.4.2/docs/api/reduxform.md/#-code-form-string-code-required-). It defaults to `record-form` and should only be modified when using the `SimpleForm` outside of a `Create` or `Edit` component.

```jsx
export const PostCreate = (props) => (
    <Create {...props}>
        <SimpleForm>
            <TextInput source="title" />
            <RichTextInput source="body" />
            <NumberInput source="nb_views" />
        </SimpleForm>
    </Create>
);
```

## The `<TabbedForm>` component

Just like `<SimpleForm>`, `<TabbedForm>` receives the `record` prop, renders the actual form, and handles form validation on submit. However, the `<TabbedForm>` component renders inputs grouped by tab. The tabs are set by using `<FormTab>` components, which expect a `label` and an `icon` prop.

![tabbed form](./img/tabbed-form.gif)

By default the `<TabbedForm>` submits the form when the user presses `ENTER`, if you want
to change this behaviour you can pass `false` for the `submitOnEnter` property.

Here are all the props accepted by the `<TabbedForm>` component:

* [`defautValue`](#default-values)
* [`validate`](#validation)
* [`submitOnEnter`](#submit-on-enter)
* [`redirect`](#redirection-after-submission)
* [`toolbar`](#toolbar)
* `save`: The function invoked when the form is submitted. This is passed automatically by `react-admin` when the form component is used inside `Create` and `Edit` components.
* `saving`: A boolean indicating whether a save operation is ongoing. This is passed automatically by `react-admin` when the form component is used inside `Create` and `Edit` components.
* `form`: The name of the [`redux-form`](https://redux-form.com/7.4.2/docs/api/reduxform.md/#-code-form-string-code-required-). It defaults to `record-form` and should only be modified when using the `TabbedForm` outside of a `Create` or `Edit` component.

{% raw %}
```jsx
import { TabbedForm, FormTab } from 'react-admin'

export const PostEdit = (props) => (
    <Edit {...props}>
        <TabbedForm>
            <FormTab label="summary">
                <DisabledInput label="Id" source="id" />
                <TextInput source="title" validate={required()} />
                <LongTextInput source="teaser" validate={required()} />
            </FormTab>
            <FormTab label="body">
                <RichTextInput source="body" validate={required()} addLabel={false} />
            </FormTab>
            <FormTab label="Miscellaneous">
                <TextInput label="Password (if protected post)" source="password" type="password" />
                <DateInput label="Publication date" source="published_at" />
                <NumberInput source="average_note" validate={[ number(), minValue(0) ]} />
                <BooleanInput label="Allow comments?" source="commentable" defaultValue />
                <DisabledInput label="Nb views" source="views" />
            </FormTab>
            <FormTab label="comments">
                <ReferenceManyField reference="comments" target="post_id" addLabel={false}>
                    <Datagrid>
                        <TextField source="body" />
                        <DateField source="created_at" />
                        <EditButton />
                    </Datagrid>
                </ReferenceManyField>
            </FormTab>
        </TabbedForm>
    </Edit>
);
```
{% endraw %}

## Default Values

To define default values, you can add a `defaultValue` prop to form components (`<SimpleForm>`, `<Tabbedform>`, etc.), or add a `defaultValue` to individual input components. Let's see each of these options.

### Global Default Value

The value of the form `defaultValue` prop can be an object, or a function returning an object, specifying default values for the created record. For instance:

```jsx
const postDefaultValue = { created_at: new Date(), nb_views: 0 };
export const PostCreate = (props) => (
    <Create {...props}>
        <SimpleForm defaultValue={postDefaultValue}>
            <TextInput source="title" />
            <RichTextInput source="body" />
            <NumberInput source="nb_views" />
        </SimpleForm>
    </Create>
);
```

**Tip**: You can include properties in the form `defaultValue` that are not listed as input components, like the `created_at` property in the previous example.

### Per Input Default Value

Alternatively, you can specify a `defaultValue` prop directly in `<Input>` components. Just like for form-level default values, an input-level default value can be a scalar, or a function returning a scalar.  React-admin will merge the input default values with the form default value (input > form):

```jsx
export const PostCreate = (props) => (
    <Create {...props}>
        <SimpleForm>
            <DisabledInput source="id" defaultValue={() => uuid()}/>
            <TextInput source="title" />
            <RichTextInput source="body" />
            <NumberInput source="nb_views" defaultValue={0} />
        </SimpleForm>
    </Create>
);
```

## Validation

React-admin relies on [redux-form](http://redux-form.com/) for the validation.

To validate values submitted by a form, you can add a `validate` prop to the form component, to individual inputs, or even mix both approaches.

### Global Validation

The value of the form `validate` prop must be a function taking the record as input, and returning an object with error messages indexed by field. For instance:

```jsx
const validateUserCreation = (values) => {
    const errors = {};
    if (!values.firstName) {
        errors.firstName = ['The firstName is required'];
    }
    if (!values.age) {
        errors.age = ['The age is required'];
    } else if (values.age < 18) {
        errors.age = ['Must be over 18'];
    }
    return errors
};

export const UserCreate = (props) => (
    <Create {...props}>
        <SimpleForm validate={validateUserCreation}>
            <TextInput label="First Name" source="firstName" />
            <TextInput label="Age" source="age" />
        </SimpleForm>
    </Create>
);
```

**Tip**: The props you pass to `<SimpleForm>` and `<TabbedForm>` end up as `reduxForm()` parameters. This means that, in addition to `validate`, you can also pass `warn` or `asyncValidate` functions. Read the [`reduxForm()` documentation](http://redux-form.com/6.5.0/docs/api/ReduxForm.md/) for details.

### Per Input Validation: Function Validator

Alternatively, you can specify a `validate` prop directly in `<Input>` components, taking either a function, or an array of functions. These functions should return `undefined` when there is no error, or an error string.

```jsx
const required = (message = 'Required') =>
    value => value ? undefined : message;
const maxLength = (max, message = 'Too short') =>
    value => value && value.length > max ? message : undefined;
const number = (message = 'Must be a number') =>
    value => value && isNaN(Number(value)) ? message : undefined;
const minValue = (min, message = 'Too small') =>
    value => value && value < min ? message : undefined;

const ageValidation = (value, allValues) => {
    if (!value) {
        return 'The age is required';
    }
    if (value < 18) {
        return 'Must be over 18';
    }
    return [];
}

const validateFirstName = [required(), maxLength(15)];
const validateAge = [required(), number(), ageValidation];

export const UserCreate = (props) => (
    <Create {...props}>
        <SimpleForm>
            <TextInput label="First Name" source="firstName" validate={validateFirstName} />
            <TextInput label="Age" source="age" validate={validateAge}/>
        </SimpleForm>
    </Create>
);
```

React-admin will combine all the input-level functions into a single function looking just like the previous one.

Input validation functions receive the current field value, and the values of all fields of the current record. This allows for complex validation scenarios (e.g. validate that two passwords are the same).

**Tip**: Validator functions receive the form `props` as third parameter, including the `translate` function. This lets you build internationalized validators:

```jsx
const required = (message = 'myroot.validation.required') => 
    (value, allValues, props) => value ? undefined : props.translate(message);
```

**Tip**: Make sure to define validation functions or array of functions in a variable, instead of defining them directly in JSX. This can result in a new function or array at every render, and trigger infinite rerender.

{% raw %}
```jsx
const validateStock = [required(), number(), minValue(0)];

export const ProductEdit = ({ ...props }) => (
    <Edit {...props}>
        <SimpleForm defaultValue={{ stock: 0 }}>
            ...
            {/* do this */}
            <NumberInput source="stock" validate={validateStock} />
            {/* don't do that */}
            <NumberInput source="stock" validate={[required(), number(), minValue(0)]} />
            ...
        </SimpleForm>
    </Edit>
);
```
{% endraw %}

**Tip**: The props of your Input components are passed to a redux-form `<Field>` component. So in addition to `validate`, you can also use `warn`.

**Tip**: You can use *both* Form validation and input validation.

### Built-in Field Validators

React-admin already bundles a few validator functions, that you can just require, and use as input-level validators:

* `required(message)` if the field is mandatory,
* `minValue(min, message)` to specify a minimum value for integers,
* `maxValue(max, message)` to specify a maximum value for integers,
* `minLength(min, message)` to specify a minimum length for strings,
* `maxLength(max, message)` to specify a maximum length for strings,
* `number(message)` to check that the input is a valid number,
* `email(message)` to check that the input is a valid email address,
* `regex(pattern, message)` to validate that the input matches a regex,
* `choices(list, message)` to validate that the input is within a given list,

Example usage:

```jsx
import { 
    required,
    minLength,
    maxLength,
    minValue,
    maxValue,
    number,
    regex,
    email,
    choices
} from 'react-admin';

const validateFirstName = [required(), minLength(2), maxLength(15)];
const validateEmail = email();
const validateAge = [number(), minValue(18)];
const validateZipCode = regex(/^\d{5}$/, 'Must be a valid Zip Code');
const validateSex = choices(['m', 'f'], 'Must be Male or Female');

export const UserCreate = (props) => (
    <Create {...props}>
        <SimpleForm>
            <TextInput label="First Name" source="firstName" validate={validateFirstName} />
            <TextInput label="Email" source="email" validate={validateEmail} />
            <TextInput label="Age" source="age" validate={validateAge}/>
            <TextInput label="Zip Code" source="zip" validate={validateZipCode}/>
            <SelectInput label="Sex" source="sex" choices={[
                { id: 'm', name: 'Male' },
                { id: 'f', name: 'Female' },
            ]} validate={validateSex}/>
        </SimpleForm>
    </Create>
);
```

**Tip**: If you pass a function as a message, react-admin calls this function with `{ args, value, values,translate, ...props }` as argument. For instance: 

```jsx
const message = ({ translate }) => translate('myroot.validation.email_invalid');
const validateEmail = email(message);
```

## Submit On Enter

By default, pressing `ENTER` in any of the form fields submits the form - this is the expected behavior in most cases. However, some of your custom input components (e.g. Google Maps widget) may have special handlers for the `ENTER` key. In that case, to disable the automated form submission on enter, set the `submitOnEnter` prop of the form component to `false`:

```jsx
export const PostEdit = (props) => (
    <Edit {...props}>
        <SimpleForm submitOnEnter={false}>
            ...
        </SimpleForm>
    </Edit>
);
```

## Redirection After Submission

By default:

- Submitting the form in the `<Create>` view redirects to the `<Edit>` view
- Submitting the form in the `<Edit>` view redirects to the `<List>` view

You can customize the redirection by setting the `redirect` prop of the form component. Possible values are "edit", "show", "list", and `false` to disable redirection. You may also specify a custom path such as `/my-custom-route`. For instance, to redirect to the `<Show>` view after edition:

```jsx
export const PostEdit = (props) => (
    <Edit {...props}>
        <SimpleForm redirect="show">
            ...
        </SimpleForm>
    </Edit>
);
```

You can also pass a custom route (e.g. "/home") or a function as `redirect` prop value. For example, if you want to redirect to a page related to the current object:

```jsx
// redirect to the related Author show page
const redirect = (basePath, id, data) => `/author/${data.author_id}/show`;
  
export const PostEdit = (props) => {
    <Edit {...props}>
        <SimpleForm redirect={redirect}>
            ...
        </SimpleForm>
    </Edit>
);
```

This affects both the submit button, and the form submission when the user presses `ENTER` in one of the form fields.

## Toolbar

At the bottom of the form, the toolbar displays the submit button. You can override this component by setting the `toolbar` prop, to display the buttons of your choice.

The most common use case is to display two submit buttons in the `<Create>` view:

- one that creates and redirects to the `<Show>` view of the new resource, and
- one that redirects to a blank `<Create>` view after creation (allowing bulk creation)

![Form toolbar](./img/form-toolbar.png)

For that use case, use the `<SaveButton>` component with a custom `redirect` prop:

```jsx
import { Edit, SimpleForm, SaveButton, Toolbar } from 'react-admin';

const PostCreateToolbar = props => (
    <Toolbar {...props} >
        <SaveButton
            label="post.action.save_and_show"
            redirect="show"
            submitOnEnter={true}
        />
        <SaveButton
            label="post.action.save_and_add"
            redirect={false}
            submitOnEnter={false}
            variant="flat"
        />
    </Toolbar>
);

export const PostEdit = (props) => (
    <Edit {...props}>
        <SimpleForm toolbar={<PostCreateToolbar />} redirect="show">
            ...
        </SimpleForm>
    </Edit>
);
```

Here are the props received by the `Toolbar` component when passed as the `toolbar` prop of the `SimpleForm` or `TabbedForm` components:

* `handleSubmitWithRedirect`: The function to call in order to submit the form. It accepts a single parameter overriding the form's default redirect.
* `invalid`: A boolean indicating whether the form is invalid
* `pristine`: A boolean indicating whether the form is pristine (eg: no inputs have been changed yet)
* `redirect`: The default form's redirect
* `saving`: A boolean indicating whether a save operation is ongoing.
* `submitOnEnter`: A boolean indicating whether the form should be submitted when pressing `enter`

**Tip**: Use react-admin's `<Toolbar>` component instead of material-ui's `<Toolbar>` component. The former builds up on the latter, and adds support for an alternative mobile layout (and is therefore responsive).

**Tip**: Don't forget to also set the `redirect` prop of the Form component to handle submission by the `ENTER` key.

<<<<<<< HEAD
Here are the props received by the `Toolbar` component when passed as the `toolbar` prop of the `SimpleForm` or `TabbedForm` components:

* `handleSubmitWithRedirect`: The function to call in order to submit the form. It accepts a single parameter overriding the form's default redirect.
* `handleSubmit` which is the same prop as in [`react-form`](https://redux-form.com/7.4.2/docs/api/props.md/#-code-handlesubmit-eventorsubmit-function-code-)
* `invalid`: A boolean indicating whether the form is invalid
* `pristine`: A boolean indicating whether the form is pristine (eg: no inputs have been changed yet)
* `redirect`: The default form's redirect
* `saving`: A boolean indicating whether a save operation is ongoing.
* `submitOnEnter`: A boolean indicating whether the form should be submitted when pressing `enter`

**Tip**: To alter the form values before submitting, you should use the `handleSubmit` prop. See [Altering the Form Values before Submitting](/Actions.html#altering-the-form-values-before-submitting) for more informations and example.

=======
>>>>>>> 1aa1b349
## Customizing Input Container Styles

The input components are wrapped inside a `div` to ensure a good looking form by default. You can pass a `formClassName` prop to the input components to customize the style of this `div`. For example, here is how to display two inputs on the same line:

{% raw %}
```jsx
const styles = {
    inlineBlock: { display: 'inline-flex', marginRight: '1rem' },
};
export const UserEdit = withStyles(styles)(({ classes, ...props }) => (
    <Edit {...props}>
        <SimpleForm>
            <TextInput source="first_name" formClassName={classes.inlineBlock} />
            <TextInput source="last_name" formClassName={classes.inlineBlock} />
            {/* This input will be display below the two first ones */}
            <TextInput source="email" type="email" />
        </SimpleForm>
    </Edit>
```
{% endraw %}

## Displaying Fields or Inputs depending on the user permissions

You might want to display some fields, inputs or filters only to users with specific permissions. Those permissions are retrieved for each route and will provided to your component as a `permissions` prop.

Each route will call the `authProvider` with the `AUTH_GET_PERMISSIONS` type and some parameters including the current location and route parameters. It's up to you to return whatever you need to check inside your component such as the user's role, etc.

Here's an example inside a `Create` view with a `SimpleForm` and a custom `Toolbar`:

{% raw %}
```jsx
const UserCreateToolbar = ({ permissions, ...props }) =>
    <Toolbar {...props}>
        <SaveButton
            label="user.action.save_and_show"
            redirect="show"
            submitOnEnter={true}
        />
        {permissions === 'admin' &&
            <SaveButton
                label="user.action.save_and_add"
                redirect={false}
                submitOnEnter={false}
                variant="flat"
            />}
    </Toolbar>;

export const UserCreate = ({ permissions, ...props }) =>
    <Create {...props}>
        <SimpleForm
            toolbar={<UserCreateToolbar permissions={permissions} />}
            defaultValue={{ role: 'user' }}
        >
            <TextInput source="name" validate={[required()]} />
            {permissions === 'admin' &&
                <TextInput source="role" validate={[required()]} />}
        </SimpleForm>
    </Create>;
```
{% endraw %}

**Tip**: Note how the `permissions` prop is passed down to the custom `toolbar` component.

This also works inside an `Edition` view with a `TabbedForm`, and you can hide a `FormTab` completely:

{% raw %}
```jsx
export const UserEdit = ({ permissions, ...props }) =>
    <Edit title={<UserTitle />} {...props}>
        <TabbedForm defaultValue={{ role: 'user' }}>
            <FormTab label="user.form.summary">
                {permissions === 'admin' && <DisabledInput source="id" />}
                <TextInput source="name" validate={required()} />
            </FormTab>
            {permissions === 'admin' &&
                <FormTab label="user.form.security">
                    <TextInput source="role" validate={required()} />
                </FormTab>}
        </TabbedForm>
    </Edit>;
```
{% endraw %}<|MERGE_RESOLUTION|>--- conflicted
+++ resolved
@@ -617,20 +617,6 @@
 Here are the props received by the `Toolbar` component when passed as the `toolbar` prop of the `SimpleForm` or `TabbedForm` components:
 
 * `handleSubmitWithRedirect`: The function to call in order to submit the form. It accepts a single parameter overriding the form's default redirect.
-* `invalid`: A boolean indicating whether the form is invalid
-* `pristine`: A boolean indicating whether the form is pristine (eg: no inputs have been changed yet)
-* `redirect`: The default form's redirect
-* `saving`: A boolean indicating whether a save operation is ongoing.
-* `submitOnEnter`: A boolean indicating whether the form should be submitted when pressing `enter`
-
-**Tip**: Use react-admin's `<Toolbar>` component instead of material-ui's `<Toolbar>` component. The former builds up on the latter, and adds support for an alternative mobile layout (and is therefore responsive).
-
-**Tip**: Don't forget to also set the `redirect` prop of the Form component to handle submission by the `ENTER` key.
-
-<<<<<<< HEAD
-Here are the props received by the `Toolbar` component when passed as the `toolbar` prop of the `SimpleForm` or `TabbedForm` components:
-
-* `handleSubmitWithRedirect`: The function to call in order to submit the form. It accepts a single parameter overriding the form's default redirect.
 * `handleSubmit` which is the same prop as in [`react-form`](https://redux-form.com/7.4.2/docs/api/props.md/#-code-handlesubmit-eventorsubmit-function-code-)
 * `invalid`: A boolean indicating whether the form is invalid
 * `pristine`: A boolean indicating whether the form is pristine (eg: no inputs have been changed yet)
@@ -638,10 +624,12 @@
 * `saving`: A boolean indicating whether a save operation is ongoing.
 * `submitOnEnter`: A boolean indicating whether the form should be submitted when pressing `enter`
 
+**Tip**: Use react-admin's `<Toolbar>` component instead of material-ui's `<Toolbar>` component. The former builds up on the latter, and adds support for an alternative mobile layout (and is therefore responsive).
+
+**Tip**: Don't forget to also set the `redirect` prop of the Form component to handle submission by the `ENTER` key.
+
 **Tip**: To alter the form values before submitting, you should use the `handleSubmit` prop. See [Altering the Form Values before Submitting](/Actions.html#altering-the-form-values-before-submitting) for more informations and example.
 
-=======
->>>>>>> 1aa1b349
 ## Customizing Input Container Styles
 
 The input components are wrapped inside a `div` to ensure a good looking form by default. You can pass a `formClassName` prop to the input components to customize the style of this `div`. For example, here is how to display two inputs on the same line:
