--- conflicted
+++ resolved
@@ -1071,61 +1071,53 @@
 export default withStyles(styles)(PostList);
 ```
 
-<<<<<<< HEAD
-=======
-**Tip**: You can use the `Datagrid` component with [custom queries](./Actions.md#query-and-mutation-components):
+**Tip**: You can use the `Datagrid` component with [custom queries](./Actions.md#usequery-hook):
 
 ```jsx
 import keyBy from 'lodash/keyBy'
-import { Datagrid, Query, TextField, Pagination, Loading } from 'react-admin'
+import { useQuery, Datagrid, TextField, Pagination, Loading } from 'react-admin'
 
 const CustomList = () => {
-  const [page, setPage] = useState(1)
-  const perPage = 50
-
-  return (
-    <Query
-      type="GET_LIST"
-      resource="posts"
-      payload={{
-        pagination: { page, perPage },
-        sort: { field: 'id', order: 'ASC' },
-        filter: {},
-      }}
-    >
-      {({ data, total, loading, error }) => {
-        if (loading) {
-          return <Loading />
+    const [page, setPage] = useState(1);
+    const perPage = 50;
+    const { data, total, loading, error } = useQuery({
+        type: 'GET_LIST'
+        resource: 'posts'
+        payload: {
+            pagination: { page, perPage },
+            sort: { field: 'id', order: 'ASC' },
+            filter: {},
         }
-        if (error) {
-          return <p>ERROR: {error}</p>
-        }
-        return (
-          <>
+    });
+
+    if (loading) {
+        return <Loading />
+    }
+    if (error) {
+        return <p>ERROR: {error}</p>
+    }
+    return (
+        <>
             <Datagrid
-              data={keyBy(data, 'id')}
-              ids={data.map(({ id }) => id)}
-              currentSort={{ field: 'id', order: 'ASC' }}
-              basePath="/posts" // required only if you set use "rowClick"
-              rowClick="edit"
+                data={keyBy(data, 'id')}
+                ids={data.map(({ id }) => id)}
+                currentSort={{ field: 'id', order: 'ASC' }}
+                basePath="/posts" // required only if you set use "rowClick"
+                rowClick="edit"
             >
-              <TextField source="id" />
-              <TextField source="name" />
+                <TextField source="id" />
+                <TextField source="name" />
             </Datagrid>
             <Pagination
-              page={page}
-              perPage={perPage}
-              setPage={setPage}
-              total={total}
+                page={page}
+                perPage={perPage}
+                setPage={setPage}
+                total={total}
             />
-          </>
-        )
-      }}
-    </Query>
-  )
+        </>
+    )
 }
 ```
->>>>>>> f5bea90d
 
 ## The `<SimpleList>` component
 
