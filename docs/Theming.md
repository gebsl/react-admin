---
layout: default
title: "Theming"
---

# Theming

Whether you need to adjust a CSS rule for a single component, or change the color of the labels in the entire app, you're covered!

## Overriding A Component Style

Every react-admin component provides a `className` property, which is always applied to the root element.

Here is an example customizing an `EditButton` component inside a `Datagrid`, using its `className` property and the `withStyles` Higher Order Component from Material-UI:

{% raw %}
```jsx
import { NumberField, List, Datagrid, EditButton } from 'react-admin';
import { withStyles } from '@material-ui/core/styles';

const styles = {
    button: {
        fontWeight: 'bold',
        // This is JSS syntax to target a deeper element using css selector, here the svg icon for this button
        '& svg': { color: 'orange' }
    },
};

const MyEditButton = withStyles(styles)(({ classes, ...props }) => (
    <EditButton
        className={classes.button}
        {...props}
    />
));

export const ProductList = (props) => (
    <List {...props}>
        <Datagrid>
            <TextField source="sku" />
            <TextField source="price" />
            <MyEditButton />
        </Datagrid>
    </List>
);
```
{% endraw %}

For some components, you may want to override not only the root component style, but also the style of components inside the root. In this case, the `className` property isn't enough. You can take advantage of the `classes` property to customize the classes that the component uses internally.

Here is an example using the `classes` property of the `Filter` and `List` components:

{% raw %}
```jsx
import React from 'react';
import {
    BooleanField,
    Datagrid,
    DateField,
    DateInput,
    EditButton,
    Filter,
    List,
    NullableBooleanInput,
    NumberField,
    TextInput,
} from 'react-admin';
import Icon from '@material-ui/icons/Person';
import { withStyles } from '@material-ui/core/styles';

export const VisitorIcon = Icon;

// The Filter component supports the `form` and `button` CSS classes. Here we override the `form` class
const filterStyles = {
    form: {
        backgroundColor: 'Lavender',
    },
};

const VisitorFilter = withStyles(filterStyles)(({ classes, ...props }) => (
    <Filter classes={classes} {...props}>
        <TextInput
            className={classes.searchInput}
            label="pos.search"
            source="q"
            alwaysOn
        />
        <DateInput source="last_seen_gte" />
        <NullableBooleanInput source="has_ordered" />
        <NullableBooleanInput source="has_newsletter" defaultValue />
    </Filter>
));

// The List component supports the `root`, `header`, `actions` and `noResults` CSS classes. Here we override the `header` and `actions` classes
const listStyles = {
    actions: {
        backgroundColor: 'Lavender',
    },
    header: {
        backgroundColor: 'Lavender',
    },
};

export const VisitorList = withStyles(listStyles)(({ classes, ...props }) => (
    <List
        classes={classes}
        {...props}
        filters={<VisitorFilter />}
        sort={{ field: 'last_seen', order: 'DESC' }}
        perPage={25}
    >
        <Datagrid classes={classes} {...props}>
            <DateField source="last_seen" type="date" />
            <NumberField
                source="nb_commands"
                label="resources.customers.fields.commands"
            />
            <NumberField
                source="total_spent"
                options={{ style: 'currency', currency: 'USD' }}
            />
            <DateField source="latest_purchase" showTime />
            <BooleanField source="has_newsletter" label="News." />
            <EditButton />
        </Datagrid>
    </List>
));
```
{% endraw %}

This example results in:

![Visitor List with customized CSS classes](./img/list_with_customized_css.png)

Take a look at a component documentation and source code to know which classes are available for styling. For instance, you can have a look at the [Datagrid CSS documentation](./List.md#the-datagrid-component).

If you need more control over the HTML code, you can also create your own [Field](./Fields.md#writing-your-own-field-component) and [Input](./Inputs.md#writing-your-own-input-component) components.

## Conditional Formatting

Sometimes you want the format to depend on the value. The following example shows how to create a new custom `NumberField` component which highlight its text in red when its value is 100 or higher.

{% raw %}
```jsx
import { NumberField, List, Datagrid, EditButton } from 'react-admin';
import { withStyles } from '@material-ui/core/styles';
import classnames from 'classnames';

const coloredStyles = {
    small: { color: 'black' },
    big: { color: 'red' },
};

const ColoredNumberField = withStyles(coloredStyles)(
    ({ classes, ...props }) => (
        <NumberField
            className={classnames({
                [classes.small]: props.record[props.source] < 100,
                [classes.big]: props.record[props.source] >= 100,
            })}
            {...props}
        />
    ));

// Ensure the original component defaultProps are still applied as they may be used by its parents (such as the `Show` component):
ColoredNumberField.defaultProps = NumberField.defaultProps;

export const PostList = (props) => (
    <List {...props}>
        <Datagrid>
            <TextField source="id" />
            ...
            <ColoredNumberField source="nb_views" />
            <EditButton />
        </Datagrid>
    </List>
);
```
{% endraw %}

Furthermore, you may extract this highlighting strategy into an Higher Order Component if you'd like to reuse it for other components as well:

{% raw %}
```jsx
import { NumberField, List, Datagrid, EditButton } from 'react-admin';
import { withStyles } from '@material-ui/core/styles';
import classnames from 'classnames';

const coloredStyles = {
    small: { color: 'black' },
    big: { color: 'red' },
};

const colored = WrappedComponent => withStyles(coloredStyles)(
    ({ classes, ...props }) => (
        <WrappedComponent
            className={classnames({
                [classes.small]: props.record[props.source] < 500,
                [classes.big]: props.record[props.source] >= 500,
            })}
            {...props}
        />
    ));


const ColoredNumberField = colored(NumberField);
// Ensure the original component defaultProps are still applied as they may be used by its parents (such as the `Show` component):
ColoredNumberField.defaultProps = NumberField.defaultProps;

export const PostList = (props) => (
    <List {...props}>
        <Datagrid>
            <TextField source="id" />
            ...
            <ColoredNumberField source="nb_views" />
            <EditButton />
        </Datagrid>
    </List>
);
```
{% endraw %}

If you want to read more about higher-order components, check out this SitePoint tutorial: [Higher Order Components: A React Application Design Pattern](https://www.sitepoint.com/react-higher-order-components/)

## useMediaQuery Hook

To provide an optimized experience on mobile, tablet, and desktop devices, you often need to display different components depending on the screen size. Material-ui provides a hook dedicated to help such responsive layouts: [`useMediaQuery`](https://material-ui.com/components/use-media-query/#usemediaquery).

It expects a function receiving the material-ui theme as a parameter, and returning a media query. Use the theme breakpoints to check for common screen sizes. The hook returns a boolean indicating if the current screen matches the media query or not.

```jsx
const isXSmall = useMediaQuery(theme => theme.breakpoints.down('xs'));
const isSmall = useMediaQuery(theme => theme.breakpoints.down('sm'));
const isDesktop = useMediaQuery(theme => theme.breakpoints.up('md'));
```

You can also pass a custom media query as a screen. 

```jsx
const isSmall = useMediaQuery('(min-width:600px)');
```

Here is an example for a responsive list of posts, displaying a `SimpleList` on mobile, and a `Datagrid` otherwise:

```jsx
// in src/posts.js
import React from 'react';
import { useMediaQuery } from '@material-ui/core';
import { List, SimpleList, Datagrid, TextField, ReferenceField, EditButton } from 'react-admin';

export const PostList = (props) => {
    const isSmall = useMediaQuery(theme => theme.breakpoints.down('sm'));
    return (
        <List {...props}>
            {isSmall ? (
                <SimpleList
                    primaryText={record => record.title}
                    secondaryText={record => `${record.views} views`}
                    tertiaryText={record => new Date(record.published_at).toLocaleDateString()}
                />
            ) : (
                <Datagrid>
                    <TextField source="id" />
                    <ReferenceField label="User" source="userId" reference="users">
                        <TextField source="name" />
                    </ReferenceField>
                    <TextField source="title" />
                    <TextField source="body" />
                    <EditButton />
                </Datagrid>
            )}
        </List>
    );
}
```

**Tip**: Previous versions of react-admin shipped a `<Responsive>` component to do media queries. This component is now deprecated. Use `useMediaQuery` instead.

## Using a Predefined Theme

Material UI also supports [complete theming](http://v1.material-ui.com/customization/themes) out of the box. Material UI ships two base themes: light and dark. React-admin uses the light one by default. To use the dark one, pass it to the `<Admin>` component, in the `theme` prop (along with `createMuiTheme()`).

```jsx
import { createMuiTheme } from '@material-ui/core/styles';

const theme = createMuiTheme({
  palette: {
    type: 'dark', // Switching the dark mode on is a single property value change.
  },
});

const App = () => (
    <Admin theme={theme} dataProvider={simpleRestProvider('http://path.to.my.api')}>
        // ...
    </Admin>
);
```

![Dark theme](./img/dark-theme.png)

## Writing a Custom Theme

If you need more fine tuning, you'll need to write your own `theme` object, following [Material UI themes documentation](https://v1.material-ui.com/customization/themes/). Material UI merges custom theme objects with the default theme.

```jsx
import { createMuiTheme } from '@material-ui/core/styles';
import indigo from '@material-ui/core/colors/indigo';
import pink from '@material-ui/core/colors/pink';
import red from '@material-ui/core/colors/red';

const myTheme = createMuiTheme({
    palette: {
        primary: indigo,
        secondary: pink,
        error: red,
        contrastThreshold: 3,
        tonalOffset: 0.2,
    },
    typography: {
        // Use the system font instead of the default Roboto font.
        fontFamily: [
            '-apple-system',
            'BlinkMacSystemFont',
            '"Segoe UI"',
            'Arial',
            'sans-serif',
        ].join(','),
    },
    overrides: {
        MuiButton: { // override the styles of all instances of this component
            root: { // Name of the rule
                color: 'white', // Some CSS
            },
        },
    },
});
```

The `myTheme` object contains the following keys:

* `breakpoints`
* `direction`
* `mixins`
* `overrides`
* `palette`
* `props`
* `shadows`
* `typography`
* `transitions`
* `spacing`
* `zIndex`
<<<<<<< HEAD
* 
**Tip**: Check [Material UI default theme documentation](https://material-ui.com/customization/default-theme/) to see the default values and meaning for these keys.
=======

**Tip**: Check [Material UI default theme documentation](https://v1.material-ui.com/customization/default-theme/) to see the default values and meaning for these keys.
>>>>>>> 810e2e4f

Once your theme is defined, pass it to the `<Admin>` component, in the `theme` prop.

```jsx
const App = () => (
    <Admin theme={myTheme} dataProvider={simpleRestProvider('http://path.to.my.api')}>
        // ...
    </Admin>
);
```

## Using a Custom Layout

Instead of the default layout, you can use your own component as the admin layout. Just use the `layout` prop of the `<Admin>` component:

```jsx
// in src/App.js
import MyLayout from './MyLayout';

const App = () => (
    <Admin layout={MyLayout} dataProvider={simpleRestProvider('http://path.to.my.api')}>
        // ...
    </Admin>
);
```

Your custom layout can extend the default `<Layout>` component if you only want to override the sidebar, the appBar, the menu, the notification component, or the error page. For instance:

```jsx
// in src/MyLayout.js
import { Layout } from 'react-admin';
import MyAppBar from './MyAppBar';
import MySidebar from './MySidebar';
import MyMenu from './MyMenu';
import MyNotification from './MyNotification';

const MyLayout = props => <Layout
    {...props}
    appBar={MyAppBar}
    sidebar={MySidebar}
    menu={MyMenu}
    notification={MyNotification}
/>;

export default MyLayout;
```

### UserMenu Customization

You can replace the default user menu by your own by setting the `userMenu` prop of the `<AppBar>` component. For instance, to add custom menu items, just decorate the default `<UserMenu>` by adding children to it:

```jsx
import { AppBar, UserMenu, MenuItemLink } from 'react-admin';
import SettingsIcon from '@material-ui/icons/Settings';

const MyUserMenu = props => (
    <UserMenu {...props}>
        <MenuItemLink
            to="/configuration"
            primaryText="Configuration"
            leftIcon={<SettingsIcon />}
        />
    </UserMenu>
);

const MyAppBar = props => <AppBar {...props} userMenu={<MyUserMenu />} />;

const MyLayout = props => <Layout {...props} appBar={<MyAppBar />} />;
```

You can also customize the default icon by setting the `icon` prop to the `<UserMenu />` component.

{% raw %}
``` jsx
import { AppBar, UserMenu } from 'react-admin';
import { withStyles } from '@material-ui/core/styles';
import Avatar from '@material-ui/core/Avatar';

const myCustomIconStyle = {
    avatar: {
        height: 30,
        width: 30,
    },
};

const MyCustomIcon = withStyles(myCustomIconStyle)(
    ({ classes }) => (
        <Avatar
            className={classes.avatar}
            src="https://marmelab.com/images/avatars/adrien.jpg"
        />
    )
);

const MyUserMenu = props => (<UserMenu {...props} icon={MyCustomIcon} />);

const MyAppBar = props => <AppBar {...props} userMenu={MyUserMenu} />;
```
{% endraw %}

### Sidebar Customization

You can specify the `Sidebar` width by setting the `width` and `closedWidth` property on your custom material-ui them:

```jsx
import { createMuiTheme } from '@material-ui/core/styles';

const theme = createMuiTheme({
    sidebar: {
        width: 300, // The default value is 240
        closedWidth: 70, // The default value is 55
    },
});

const App = () => (
    <Admin theme={theme} dataProvider={simpleRestProvider('http://path.to.my.api')}>
        // ...
    </Admin>
);
```

### Layout From Scratch

For more custom layouts, write a component from scratch. It must contain a `{children}` placeholder, where react-admin will render the resources. Use the [default layout](https://github.com/marmelab/react-admin/blob/master/packages/ra-ui-materialui/src/layout/Layout.js) as a starting point. Here is a simplified version (with no responsive support):

```jsx
// in src/MyLayout.js
import React, { Component } from 'react';
import PropTypes from 'prop-types';
import { connect } from 'react-redux';
import { withStyles, createMuiTheme } from '@material-ui/core/styles';
import { ThemeProvider } from '@material-ui/styles';
import {
    AppBar,
    Menu,
    Notification,
    Sidebar,
    setSidebarVisibility,
} from 'react-admin';

const styles = theme => ({
    root: {
        display: 'flex',
        flexDirection: 'column',
        zIndex: 1,
        minHeight: '100vh',
        backgroundColor: theme.palette.background.default,
        position: 'relative',
    },
    appFrame: {
        display: 'flex',
        flexDirection: 'column',
        overflowX: 'auto',
    },
    contentWithSidebar: {
        display: 'flex',
        flexGrow: 1,
    },
    content: {
        display: 'flex',
        flexDirection: 'column',
        flexGrow: 2,
        padding: theme.spacing(3),
        marginTop: '4em',
        paddingLeft: 5,
    },
});

class MyLayout extends Component {
    componentWillMount() {
        this.props.setSidebarVisibility(true);
    }

    render() {
        const {
            children,
            classes,
            dashboard,
            isLoading,
            logout,
            open,
            title,
        } = this.props;
        return (
            <div className={classes.root}>
                <div className={classes.appFrame}>
                    <AppBar title={title} open={open} logout={logout} />
                    <main className={classes.contentWithSidebar}>
                        <Sidebar>
                            <Menu logout={logout} hasDashboard={!!dashboard} />
                        </Sidebar>
                        <div className={classes.content}>
                            {children}
                        </div>
                    </main>
                    <Notification />
                </div>
            </div>
        );
    }
}

MyLayout.propTypes = {
    children: PropTypes.oneOfType([PropTypes.func, PropTypes.node]),
    dashboard: PropTypes.oneOfType([
        PropTypes.func,
        PropTypes.string,
    ]),
    isLoading: PropTypes.bool.isRequired,
    logout: componentPropType,
    setSidebarVisibility: PropTypes.func.isRequired,
    title: PropTypes.string.isRequired,
};

const mapStateToProps = state => ({ isLoading: state.admin.loading > 0 });
export default connect(mapStateToProps, { setSidebarVisibility })(withStyles(styles)(MyLayout));
```

## Customizing the AppBar Content

By default, the react-admin `<AppBar>` component displays the page title. You can override this default by passing children to `<AppBar>` - they will replace the default title. And if you still want to include the page title, make sure you include an element with id `react-admin-title` in the top bar (this uses [React Portals](https://reactjs.org/docs/portals.html)). 

Here is an example customization for `<AppBar>` to include a company logo in the center of the page header:

```jsx
// in src/MyAppBar.js
import React from 'react';
import { AppBar } from 'react-admin';
import Typography from '@material-ui/core/Typography';
import { withStyles } from '@material-ui/core/styles';

import Logo from './Logo';

const styles = {
    title: {
        flex: 1,
        textOverflow: 'ellipsis',
        whiteSpace: 'nowrap',
        overflow: 'hidden',
    },
    spacer: {
        flex: 1,
    },
};

const MyAppBar = withStyles(styles)(({ classes, ...props }) => (
    <AppBar {...props}>
        <Typography
            variant="h6"
            color="inherit"
            className={classes.title}
            id="react-admin-title"
        />
        <Logo />
        <span className={classes.spacer} />
    </AppBar>
));

export default MyAppBar;
```

To use this custom `MyAppBar` component, pass it as prop to a custom `Layout`, as shown below:

```jsx
// in src/MyLayout.js
import { Layout } from 'react-admin';
import MyAppBar from './MyAppBar';

const MyLayout = (props) => <Layout {...props} appBar={MyAppBar} />;

export default MyLayout;
```

Then, use this layout in the `<Admin>` with the `layout` prop:

```jsx
// in src/App.js
import MyLayout from './MyLayout';

const App = () => (
    <Admin layout={MyLayout} dataProvider={simpleRestProvider('http://path.to.my.api')}>
        // ...
    </Admin>
);
```

![custom AppBar](./img/custom_appbar.png)

## Replacing The AppBar

For more drastic changes of the top component, you will probably want to create an `<AppBar>` from scratch instead of just passing children to react-admin's `<AppBar>`. 

By default, React-admin uses [Material-ui's `<AppBar>` component](https://v1.material-ui.com/api/app-bar/) together with [react-headroom](https://github.com/KyleAMathews/react-headroom) to hide the `AppBar` on scroll. Here is an example top bar rebuilt from scratch to remove the "headroom" effect:

```jsx
// in src/MyAppBar.js
import AppBar from '@material-ui/core/AppBar';
import Toolbar from '@material-ui/core/Toolbar';
import Typography from '@material-ui/core/Typography';

const MyAppBar = props => (
    <AppBar {...props}>
        <Toolbar>
            <Typography variant="h6" id="react-admin-title" />
        </Toolbar>
    </AppBar>
);

export default MyAppBar;
```

Take note that this uses *material-ui's `<AppBar>`* instead of *react-admin's `<AppBar>`*. To use this custom `AppBar` component, pass it as prop to a custom `Layout`, as explained in the previous section.

## Using a Custom Menu

By default, React-admin uses the list of `<Resource>` components passed as children of `<Admin>` to build a menu to each resource with a `list` component.

If you want to add or remove menu items, for instance to link to non-resources pages, you can create your own menu component:

```jsx
// in src/Menu.js
import React, { createElement } from 'react';
import { connect } from 'react-redux';
import { useMediaQuery } from '@material-ui/core';
import { MenuItemLink, getResources } from 'react-admin';
import { withRouter } from 'react-router-dom';
import LabelIcon from '@material-ui/icons/Label';

const Menu = ({ resources, onMenuClick, open, logout }) => {
    const isXSmall = useMediaQuery(theme => theme.breakpoints.down('xs'));
    return (
        <div>
            {resources.map(resource => (
                <MenuItemLink
                    key={resource.name}
                    to={`/${resource.name}`}
                    primaryText={resource.options && resource.options.label || resource.name}
                    leftIcon={createElement(resource.icon)}
                    onClick={onMenuClick}
                    sidebarIsOpen={open}
                />
            ))}
            <MenuItemLink
                to="/custom-route"
                primaryText="Miscellaneous"
                leftIcon={LabelIcon}
                onClick={onMenuClick}
                sidebarIsOpen={open}
            />
            {isXSmall && logout}
        </div>
    );
}

const mapStateToProps = state => ({
    open: state.admin.ui.sidebarOpen,
    resources: getResources(state),
});

export default withRouter(connect(mapStateToProps)(Menu));
```

**Tip**: Note the `MenuItemLink` component. It must be used to avoid unwanted side effects in mobile views.

**Tip**: Note that we include the `logout` item only on small devices. Indeed, the `logout` button is already displayed in the AppBar on larger devices.

**Tip**: Note that we use React Router [`withRouter`](https://reacttraining.com/react-router/web/api/withRouter) Higher Order Component and that it is used **before** Redux [`connect](https://github.com/reactjs/react-redux/blob/master/docs/api.html#connectmapstatetoprops-mapdispatchtoprops-mergeprops-options). This is required if you want the active menu item to be highlighted.

**Tip**: The `primaryText` prop accepts a React node. You can pass a custom element in it. For example:

```jsx
    import Badge from '@material-ui/core/Badge';

    <MenuItemLink to="/custom-route" primaryText={
        <Badge badgeContent={4} color="primary">
            Notifications
        </Badge>
    } onClick={onMenuClick} />
```

To use this custom menu component, pass it to a custom Layout, as explained above:

```jsx
// in src/MyLayout.js
import { Layout } from 'react-admin';
import MyMenu from './MyMenu';

const MyLayout = (props) => <Layout {...props} menu={MyMenu} />;

export default MyLayout;
```

Then, use this layout in the `<Admin>` `layout` prop:

```jsx
// in src/App.js
import MyLayout from './MyLayout';

const App = () => (
    <Admin layout={MyLayout} dataProvider={simpleRestProvider('http://path.to.my.api')}>
        // ...
    </Admin>
);
```

**Tip**: If you use authentication, don't forget to render the `logout` prop in your custom menu component. Also, the `onMenuClick` function passed as prop is used to close the sidebar on mobile.

The `MenuItemLink` component make use of the React Router [`NavLink`](https://reacttraining.com/react-router/web/api/NavLink) component, hence allowing to customize its style when it targets the current page.

If the default active style does not suit your tastes, you can override it by passing your own `classes`:

```jsx
// in src/Menu.js
import React, { createElement } from 'react';
import { connect } from 'react-redux';
import { useMediaQuery } from '@material-ui/core';
import { MenuItemLink, getResources } from 'react-admin';
import { withRouter } from 'react-router-dom';
import LabelIcon from '@material-ui/icons/Label';

const Menu = ({ resources, onMenuClick, open, logout }) => {
    const isXSmall = useMediaQuery(theme => theme.breakpoints.down('xs'));
    return (
        <div>
            {resources.map(resource => (
                <MenuItemLink
                    key={resource.name}
                    to={`/${resource.name}`}
                    primaryText={resource.options && resource.options.label || resource.name}
                    leftIcon={createElement(resource.icon)}
                    onClick={onMenuClick}
                    sidebarIsOpen={open}
                />
            ))}
            <MenuItemLink
                to="/custom-route"
                primaryText="Miscellaneous"
                leftIcon={LabelIcon}
                onClick={onMenuClick}
                sidebarIsOpen={open}
            />
            {isXSmall && logout}
        </div>
    );
}

const mapStateToProps = state => ({
    open: state.admin.ui.sidebarOpen,
    resources: getResources(state),
});

export default withRouter(connect(mapStateToProps)(Menu));
```

## Using a Custom Login Page

### Changing the Background Image

By default, the login page displays a random background image changing every day. If you want to change that background image, you can use the default Login page component and pass an image URL as the `backgroundImage` prop.

```jsx
import { Admin, Login } from 'react-admin';

const MyLoginPage = () => <Login backgroundImage="/background.jpg" />;

const App = () => (
    <Admin loginPage={MyLoginPage}>
        // ...
    </Admin>
);
```

## Notifications

You can override the notification component, for instance to change the notification duration. It defaults to 4000, i.e. 4 seconds, and you can override it using the `autoHideDuration` prop. For instance, to create a custom Notification component with a 5 seconds default:

```jsx
// in src/MyNotification.js
import { Notification } from 'react-admin';

const MyNotification = props => <Notification {...props}autoHideDuration={5000} />;

export default MyNotification;
```

**Tip**: if you use the `showNotification` action, then you can define `autoHideDuration` per message as the third parameter of the `showNotification` action creator.

To use this custom notification component, pass it to a custom Layout, as explained above:

```jsx
// in src/MyLayout.js
import { Layout } from 'react-admin';
import MyNotification from './MyNotification';

const MyLayout = (props) => <Layout {...props} notification={MyNotification} />;

export default MyLayout;
```

Then, use this layout in the `<Admin>` `layout` prop:

```jsx
// in src/App.js
import MyLayout from './MyLayout';

const App = () => (
    <Admin layout={MyLayout} dataProvider={simpleRestProvider('http://path.to.my.api')}>
        // ...
    </Admin>
);
```

## Customizing The Error Page

Whenever a client-side error happens in react-admin, the user sees a default error message. If you want to customize this page, or log the error to a third-party service, create your own `<Error>` component. The following snippet is a simplified version of the react-admin Error component, that you can use as a base for your own:

```jsx
// in src/MyError.js
import React from 'react';
import Button from '@material-ui/core/Button';
import ErrorIcon from '@material-ui/icons/Report';
import History from '@material-ui/icons/History';
import { Title } from 'react-admin';

const MyError = ({
    error,
    errorInfo,
    ...rest
}) => (
    <div>
        <Title title="Error" />
        <h1><ErrorIcon /> Something Went Wrong </h1>
        <div>A client error occurred and your request couldn't be completed.</div>
        {process.env.NODE_ENV !== 'production' && (
            <details>
                <h2>{translate(error.toString())}</h2>
                {errorInfo.componentStack}
            </details>
        )}
        <div>
            <Button
                variant="contained"
                icon={<History />}
                onClick={() => history.go(-1)}
            >
                Back
            </Button>
        </div>
    </div>
);

export default MyError;
```

To use this custom error component, pass it to a custom Layout, as explained above:

```jsx
// in src/MyLayout.js
import { Layout } from 'react-admin';
import MyError from './MyError';

const MyLayout = (props) => <Layout {...props} error={MyError} />;

export default MyLayout;
```

Then, use this layout in the `<Admin>` `layout` prop:

```jsx
// in src/App.js
import MyLayout from './MyLayout';

const App = () => (
    <Admin layout={MyLayout} dataProvider={simpleRestProvider('http://path.to.my.api')}>
        // ...
    </Admin>
);
```

## Loading

Display a circular progress component with optional messages. Display the same loading component as `react-admin` on custom pages for consistency.

Supported props:

Prop | Type | Default | Descriptions
---|---|---|---
`loadingPrimary` |`String` | `ra.page.loading` | Label to use for primary loading message
`loadingSecondary` |`String` | `ra.message.loading` | Label to use for secondary loading message

Usage:

```jsx
<Loading loadingPrimary="app.page.loading" loadingSecondary="app.message.loading" />
```

## LinearProgress

Display a linear progress component. Display the same loading component as `react-admin` on custom inputs for consistency.

Usage:

```jsx
({ data, ...props }) => !data?
        <LinearProgress /> :
        <MyInput data={data} />
```<|MERGE_RESOLUTION|>--- conflicted
+++ resolved
@@ -277,7 +277,7 @@
 
 ## Using a Predefined Theme
 
-Material UI also supports [complete theming](http://v1.material-ui.com/customization/themes) out of the box. Material UI ships two base themes: light and dark. React-admin uses the light one by default. To use the dark one, pass it to the `<Admin>` component, in the `theme` prop (along with `createMuiTheme()`).
+Material UI also supports [complete theming](http://material-ui.com/customization/themes) out of the box. Material UI ships two base themes: light and dark. React-admin uses the light one by default. To use the dark one, pass it to the `<Admin>` component, in the `theme` prop (along with `createMuiTheme()`).
 
 ```jsx
 import { createMuiTheme } from '@material-ui/core/styles';
@@ -299,7 +299,7 @@
 
 ## Writing a Custom Theme
 
-If you need more fine tuning, you'll need to write your own `theme` object, following [Material UI themes documentation](https://v1.material-ui.com/customization/themes/). Material UI merges custom theme objects with the default theme.
+If you need more fine tuning, you'll need to write your own `theme` object, following [Material UI themes documentation](https://material-ui.com/customization/themes/). Material UI merges custom theme objects with the default theme.
 
 ```jsx
 import { createMuiTheme } from '@material-ui/core/styles';
@@ -348,13 +348,8 @@
 * `transitions`
 * `spacing`
 * `zIndex`
-<<<<<<< HEAD
-* 
+
 **Tip**: Check [Material UI default theme documentation](https://material-ui.com/customization/default-theme/) to see the default values and meaning for these keys.
-=======
-
-**Tip**: Check [Material UI default theme documentation](https://v1.material-ui.com/customization/default-theme/) to see the default values and meaning for these keys.
->>>>>>> 810e2e4f
 
 Once your theme is defined, pass it to the `<Admin>` component, in the `theme` prop.
 
@@ -647,7 +642,7 @@
 
 For more drastic changes of the top component, you will probably want to create an `<AppBar>` from scratch instead of just passing children to react-admin's `<AppBar>`. 
 
-By default, React-admin uses [Material-ui's `<AppBar>` component](https://v1.material-ui.com/api/app-bar/) together with [react-headroom](https://github.com/KyleAMathews/react-headroom) to hide the `AppBar` on scroll. Here is an example top bar rebuilt from scratch to remove the "headroom" effect:
+By default, React-admin uses [Material-ui's `<AppBar>` component](https://material-ui.com/api/app-bar/) together with [react-headroom](https://github.com/KyleAMathews/react-headroom) to hide the `AppBar` on scroll. Here is an example top bar rebuilt from scratch to remove the "headroom" effect:
 
 ```jsx
 // in src/MyAppBar.js
